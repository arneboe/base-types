--- conflicted
+++ resolved
@@ -149,11 +149,7 @@
                     size = getPixelSize() * getPixelCount();
                 else
                     if(!isCompressed() && size != getPixelSize()*getPixelCount()){
-<<<<<<< HEAD
-                        printf("Expect image size: %i, got: %i\n",getPixelSize()*getPixelCount(),(int)size);
-=======
 			std::cout << "Expect image size: " << getPixelSize()*getPixelCount() << ", got: " << size << std::endl;
->>>>>>> 2e4f98b4
                         throw std::runtime_error("Frame::init: wrong image size!");
                     }
 
