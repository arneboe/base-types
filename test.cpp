#define BOOST_TEST_MODULE BaseTypes
#include <boost/test/included/unit_test.hpp>

<<<<<<< HEAD
#include "base/time.h"
=======
#include "dfki/time.h"
#include "dfki/linear_algebra.h"
#include <Eigen/Core> 
>>>>>>> cfce6bbe

using namespace std;

BOOST_AUTO_TEST_CASE( time_test )
{
    double f = 0.5;
    base::Time t1 = base::Time::fromSeconds( f );
    BOOST_CHECK_EQUAL( t1.seconds, 0 );
    BOOST_CHECK_EQUAL( t1.microseconds, 500000 );
    
    f = 2.0;
    t1 = base::Time::fromSeconds( f );
    BOOST_CHECK_EQUAL( t1.seconds, 2 );
    BOOST_CHECK_EQUAL( t1.microseconds, 0 );

    f = -2.5;
    t1 = base::Time::fromSeconds( f );
    BOOST_CHECK_EQUAL( t1.seconds, -3 );
    BOOST_CHECK_EQUAL( t1.microseconds, 500000 );

    cout << t1 << endl;
    cout << DFKI::Time(1,10) << endl;
}

BOOST_AUTO_TEST_CASE( linear_algebra )
{
    Eigen::Matrix3d em1 = Eigen::Matrix3d::Identity();
    em1(2,1) = 2;
    DFKI::Matrix3 m1 = em1;

    BOOST_CHECK_EQUAL( 0, m1(0,1) );
    BOOST_CHECK_EQUAL( 1, m1(1,1) );
    BOOST_CHECK_EQUAL( 2, m1(2,1) );
    
    Eigen::Matrix3d em2 = m1.getEigenType();

    cout << em2 << endl;
}<|MERGE_RESOLUTION|>--- conflicted
+++ resolved
@@ -1,13 +1,8 @@
 #define BOOST_TEST_MODULE BaseTypes
 #include <boost/test/included/unit_test.hpp>
 
-<<<<<<< HEAD
 #include "base/time.h"
-=======
-#include "dfki/time.h"
-#include "dfki/linear_algebra.h"
-#include <Eigen/Core> 
->>>>>>> cfce6bbe
+#include "base/linear_algebra.h"
 
 using namespace std;
 
@@ -29,14 +24,14 @@
     BOOST_CHECK_EQUAL( t1.microseconds, 500000 );
 
     cout << t1 << endl;
-    cout << DFKI::Time(1,10) << endl;
+    cout << base::Time(1,10) << endl;
 }
 
 BOOST_AUTO_TEST_CASE( linear_algebra )
 {
     Eigen::Matrix3d em1 = Eigen::Matrix3d::Identity();
     em1(2,1) = 2;
-    DFKI::Matrix3 m1 = em1;
+    base::Matrix3 m1 = em1;
 
     BOOST_CHECK_EQUAL( 0, m1(0,1) );
     BOOST_CHECK_EQUAL( 1, m1(1,1) );
