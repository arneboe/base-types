--- conflicted
+++ resolved
@@ -120,7 +120,6 @@
 
 };
 
-<<<<<<< HEAD
 struct Matrix4
 {
     Matrix4d* mx;
@@ -168,7 +167,8 @@
 
     bool isApprox(Matrix4 const& other, double tolerance)
     { return mx->isApprox(*other.mx, tolerance); }
-=======
+};
+
 struct JacobiSVD {
     typedef Eigen::JacobiSVD<Eigen::MatrixXd::PlainObject> EigenT;
     EigenT* j;
@@ -182,7 +182,6 @@
 
     VectorX* solve(VectorX* y)
     { return new VectorX(j->solve(*y->v)); }
->>>>>>> 2d28252d
 };
 
 struct MatrixX {
@@ -197,7 +196,7 @@
 
     void resize(int rows, int cols) { m->resize(rows,cols); }
     void conservativeResize(int rows, int cols) { m->conservativeResize(rows,cols); }
-    
+
     double norm() const { return m->norm(); }
 
     unsigned int rows() const { return m->rows(); }
@@ -591,7 +590,6 @@
        .define_method("dot",  &VectorX::dot)
        .define_method("approx?", &VectorX::isApprox, (Arg("v"), Arg("tolerance") = Eigen::NumTraits<double>::dummy_precision()));
 
-<<<<<<< HEAD
      Data_Type<Matrix4> rb_Matrix4 = define_class_under<Matrix4>(rb_mEigen, "Matrix4")
        .define_constructor(Constructor<Matrix4>())
        .define_method("__equal__",  &Matrix4::operator ==)
@@ -610,15 +608,13 @@
        .define_method("dotM",  &Matrix4::dotM)
        .define_method("approx?", &Matrix4::isApprox, (Arg("m"), Arg("tolerance") = Eigen::NumTraits<double>::dummy_precision()));
 
-=======
      rb_mEigen.const_set("ComputeFullU", INT2FIX(Eigen::ComputeFullU));
      rb_mEigen.const_set("ComputeThinU", INT2FIX(Eigen::ComputeThinU));
      rb_mEigen.const_set("ComputeThinV", INT2FIX(Eigen::ComputeThinV));
 
      Data_Type<JacobiSVD> rb_JacobiSVD = define_class_under<JacobiSVD>(rb_mEigen, "JacobiSVD")
         .define_method("solve", &JacobiSVD::solve);
-     
->>>>>>> 2d28252d
+
      Data_Type<MatrixX> rb_MatrixX = define_class_under<MatrixX>(rb_mEigen, "MatrixX")
        .define_constructor(Constructor<MatrixX,int,int>(),
                (Arg("rows") = static_cast<int>(0),
